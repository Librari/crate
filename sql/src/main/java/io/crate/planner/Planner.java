/*
 * Licensed to CRATE Technology GmbH ("Crate") under one or more contributor
 * license agreements.  See the NOTICE file distributed with this work for
 * additional information regarding copyright ownership.  Crate licenses
 * this file to you under the Apache License, Version 2.0 (the "License");
 * you may not use this file except in compliance with the License.  You may
 * obtain a copy of the License at
 *
 *   http://www.apache.org/licenses/LICENSE-2.0
 *
 * Unless required by applicable law or agreed to in writing, software
 * distributed under the License is distributed on an "AS IS" BASIS, WITHOUT
 * WARRANTIES OR CONDITIONS OF ANY KIND, either express or implied.  See the
 * License for the specific language governing permissions and limitations
 * under the License.
 *
 * However, if you have executed another commercial license agreement
 * with Crate these terms will supersede the license and you may use the
 * software solely pursuant to the terms of the relevant commercial agreement.
 */

package io.crate.planner;

import com.carrotsearch.hppc.procedures.ObjectProcedure;
import com.google.common.base.Objects;
import com.google.common.base.Optional;
import com.google.common.base.Preconditions;
import com.google.common.base.Strings;
import com.google.common.collect.ImmutableList;
import com.google.common.collect.ImmutableMap;
import com.google.common.collect.Lists;
import io.crate.Constants;
import io.crate.PartitionName;
import io.crate.analyze.*;
import io.crate.analyze.where.WhereClause;
import io.crate.exceptions.UnhandledServerException;
import io.crate.metadata.*;
import io.crate.metadata.doc.DocSchemaInfo;
import io.crate.metadata.doc.DocSysColumns;
import io.crate.metadata.relation.*;
import io.crate.metadata.table.TableInfo;
import io.crate.operation.aggregation.impl.CountAggregation;
import io.crate.operation.aggregation.impl.SumAggregation;
import io.crate.operation.projectors.TopN;
import io.crate.planner.node.ddl.CreateTableNode;
import io.crate.planner.node.ddl.DropTableNode;
import io.crate.planner.node.ddl.ESClusterUpdateSettingsNode;
import io.crate.planner.node.ddl.ESDeleteIndexNode;
import io.crate.planner.node.dml.ESDeleteByQueryNode;
import io.crate.planner.node.dml.ESDeleteNode;
import io.crate.planner.node.dml.ESIndexNode;
import io.crate.planner.node.dml.ESUpdateNode;
import io.crate.planner.node.dql.*;
import io.crate.planner.projection.*;
import io.crate.planner.symbol.*;
import io.crate.types.DataType;
import io.crate.types.DataTypes;
import io.crate.types.LongType;
import org.elasticsearch.cluster.ClusterService;
import org.elasticsearch.cluster.node.DiscoveryNodes;
import org.elasticsearch.common.inject.Inject;
import org.elasticsearch.common.inject.Singleton;
import org.elasticsearch.common.settings.ImmutableSettings;
import org.elasticsearch.common.settings.Settings;

import javax.annotation.Nullable;
import java.io.IOException;
import java.util.*;
import java.util.concurrent.atomic.AtomicInteger;

@Singleton
public class Planner extends AnalysisVisitor<Planner.Context, Plan> {

    static final PlannerAggregationSplitter splitter = new PlannerAggregationSplitter();
    static final PlannerReferenceExtractor referenceExtractor = new PlannerReferenceExtractor();
    static final PlannerFunctionArgumentCopier functionArgumentCopier = new PlannerFunctionArgumentCopier();

    private final TableRelationVisitor tableRelationVisitor = new TableRelationVisitor();

    private final ClusterService clusterService;
    private AggregationProjection sumUpResultsProjection;

    protected static class Context {
        public final Optional<ColumnIndexWriterProjection> indexWriterProjection;

        Context() {
            this(null);
        }

        Context(@Nullable ColumnIndexWriterProjection indexWriterProjection) {
            this.indexWriterProjection = Optional.fromNullable(indexWriterProjection);
        }
    }

    private static final Context EMPTY_CONTEXT = new Context();

    @Inject
    public Planner(ClusterService clusterService) {
        this.clusterService = clusterService;
    }

    /**
     * dispatch plan creation based on analysis type
     *
     * @param analysis analysis to create plan from
     * @return plan
     */
    public Plan plan(Analysis analysis) {
        assert !analysis.hasNoResult() : "analysis has no result. we're wrong here";
        return process(analysis, EMPTY_CONTEXT);
    }

    @Override
    protected Plan visitSelectAnalysis(SelectAnalysis analysis, Context context) {
        Plan plan = new Plan();
        plan.expectsAffectedRows(false);

        if (analysis.querySpecification().hasGroupBy()) {
            groupBy(analysis, plan, context);
        } else if (analysis.hasAggregates()) {
            globalAggregates(analysis, plan, context);
        } else {
<<<<<<< HEAD
            AnalyzedQuerySpecification querySpec = analysis.querySpecification();
            WhereClause whereClause = querySpec.whereClause();
            TableRelation tableRelation = tableRelationVisitor.process(querySpec);
            TableInfo tableInfo = tableRelation.tableInfo();
            if (analysis.rowGranularity().ordinal() >= RowGranularity.DOC.ordinal() &&
                    tableInfo.getRouting(whereClause).hasLocations() &&
                    tableInfo.schemaInfo().name().equals(DocSchemaInfo.NAME)
                    && (analysis.isLimited() || tableRelation.ids().size() > 0 || !context.indexWriterProjection.isPresent())) {

                if (tableRelation.ids().size() > 0
                        && tableRelation.routingValues().size() > 0
                        && !tableInfo.isAlias()) {
                    ESGet(analysis, tableRelation, plan, context);
                } else {
                    queryThenFetch(analysis, plan, context);
                }
=======
            WhereClause whereClause = analysis.whereClause();
            if (!context.indexWriterProjection.isPresent()
                && analysis.rowGranularity().ordinal() >= RowGranularity.DOC.ordinal() &&
                    analysis.table().getRouting(whereClause).hasLocations() &&
                    analysis.table().schemaInfo().name().equals(DocSchemaInfo.NAME)) {

                    if (analysis.ids().size() > 0
                            && analysis.routingValues().size() > 0
                            && !analysis.table().isAlias()) {
                        ESGet(analysis, plan, context);
                    } else {
                        ESSearch(analysis, plan, context);
                    }
>>>>>>> 382ade3c
            } else {
                collect(analysis, plan, context);
            }
        }
        return plan;
    }

    @Override
    protected Plan visitInsertFromValuesAnalysis(InsertFromValuesAnalysis analysis, Context context) {
        Preconditions.checkState(!analysis.sourceMaps().isEmpty(), "no values given");
        Plan plan = new Plan();
        ESIndex(analysis, plan);
        return plan;
    }

    @Override
    protected Plan visitInsertFromSubQueryAnalysis(InsertFromSubQueryAnalysis analysis, Context context) {
        List<ColumnIdent> columns = Lists.transform(analysis.columns(), new com.google.common.base.Function<Reference, ColumnIdent>() {
            @Nullable
            @Override
            public ColumnIdent apply(@Nullable Reference input) {
                if (input == null) {
                    return null;
                }
                return input.info().ident().columnIdent();
            }
        });
        ColumnIndexWriterProjection indexWriterProjection = new ColumnIndexWriterProjection(
                analysis.table().ident().name(),
                analysis.table().primaryKey(),
                columns,
                analysis.primaryKeyColumnIndices(),
                analysis.partitionedByIndices(),
                analysis.routingColumn(),
                analysis.routingColumnIndex(),
                ImmutableSettings.EMPTY, // TODO: define reasonable writersettings
                analysis.table().isPartitioned()
        );

        SelectAnalysis subQueryAnalysis = analysis.subQueryAnalysis();
        Plan plan = visitSelectAnalysis(subQueryAnalysis, new Context(indexWriterProjection));
        plan.expectsAffectedRows(true);
        return plan;
    }

    @Override
    protected Plan visitUpdateAnalysis(UpdateAnalysis analysis, Context context) {
        Plan plan = new Plan();
        for (UpdateAnalysis.NestedAnalysis nestedAnalysis : analysis.nestedAnalysis()) {
            if (!nestedAnalysis.hasNoResult()) {
                ESUpdateNode node = new ESUpdateNode(
                        indices(nestedAnalysis),
                        nestedAnalysis.assignments(),
                        nestedAnalysis.whereClause(),
                        nestedAnalysis.ids(),
                        nestedAnalysis.routingValues()
                );
                plan.add(node);
            }
        }
        plan.expectsAffectedRows(true);
        return plan;
    }

    @Override
    protected Plan visitDeleteAnalysis(DeleteAnalysis analysis, Context context) {
        Plan plan = new Plan();
        for (DeleteAnalysis.NestedDeleteAnalysis nestedDeleteAnalysis : analysis.nestedAnalysis()) {
            if (nestedDeleteAnalysis.ids().size() == 1 &&
                    nestedDeleteAnalysis.routingValues().size() == 1) {
                ESDelete(nestedDeleteAnalysis, plan);
            } else {
                ESDeleteByQuery(nestedDeleteAnalysis, plan);
            }
        }
        return plan;
    }

    @Override
    protected Plan visitCopyAnalysis(final CopyAnalysis analysis, Context context) {
        Plan plan = new Plan();
        if (analysis.mode() == CopyAnalysis.Mode.FROM) {
            copyFromPlan(analysis, plan);
        } else if (analysis.mode() == CopyAnalysis.Mode.TO) {
            copyToPlan(analysis, plan);
        }

        return plan;
    }

    private void copyToPlan(CopyAnalysis analysis, Plan plan) {
        WriterProjection projection = new WriterProjection();
        projection.uri(analysis.uri());
        projection.isDirectoryUri(analysis.directoryUri());
        projection.settings(analysis.settings());

        PlannerContextBuilder contextBuilder = new PlannerContextBuilder();
        if (analysis.outputSymbols() != null && !analysis.outputSymbols().isEmpty()) {
            List<Symbol> columns = new ArrayList<>(analysis.outputSymbols().size());
            for (Symbol symbol : analysis.outputSymbols()) {
                columns.add(DocReferenceBuildingVisitor.convert(symbol, analysis.table()));
            }
            contextBuilder = contextBuilder.output(columns);
            projection.inputs(contextBuilder.outputs());
        } else {
            Reference sourceRef;
            if (analysis.table().isPartitioned() && analysis.partitionIdent() == null) {
                // table is partitioned, insert partitioned columns into the output
                sourceRef = new Reference(analysis.table().getReferenceInfo(DocSysColumns.DOC));
                Map<ColumnIdent, Symbol> overwrites = new HashMap<>();
                for (ReferenceInfo referenceInfo : analysis.table().partitionedByColumns()) {
                    overwrites.put(referenceInfo.ident().columnIdent(), new Reference(referenceInfo));
                }
                projection.overwrites(overwrites);
            } else {
                sourceRef = new Reference(analysis.table().getReferenceInfo(DocSysColumns.RAW));
            }
            contextBuilder = contextBuilder.output(ImmutableList.<Symbol>of(sourceRef));
        }
        QueryAndFetchNode queryAndFetchNode = PlanNodeBuilder.queryAndFetch(
                analysis,
                contextBuilder.toCollect(),
                ImmutableList.<Projection>of(projection),
                null,
                analysis.partitionIdent()
        );
        plan.add(queryAndFetchNode);
        MergeNode mergeNode = PlanNodeBuilder.localMerge(
                ImmutableList.<Projection>of(sumUpResultsProjection()), queryAndFetchNode);
        plan.add(mergeNode);
        plan.expectsAffectedRows(true);
    }

    private void copyFromPlan(CopyAnalysis analysis, Plan plan) {
        /**
         * copy from has two "modes":
         *
         * 1: non-partitioned tables or partitioned tables with partition ident --> import into single es index
         *    -> queryAndFetch raw source and import as is
         *
         * 2: partitioned table without partition ident
         *    -> queryAndFetch document and partition by values
         *    -> exclude partitioned by columns from document
         *    -> insert into es index (partition determined by partition by value)
         */

        TableInfo table = analysis.table();
        int clusteredByPrimaryKeyIdx = table.primaryKey().indexOf(analysis.table().clusteredBy());
        List<String> partitionedByNames;
        List<ColumnIdent> partitionByColumns;
        String tableName;

        if (analysis.partitionIdent() == null) {
            tableName = table.ident().name();
            if (table.isPartitioned()) {
                partitionedByNames = Lists.newArrayList(
                        Lists.transform(table.partitionedBy(), ColumnIdent.GET_FQN_NAME_FUNCTION));
                partitionByColumns = table.partitionedBy();
            } else {
                partitionedByNames = Collections.emptyList();
                partitionByColumns = Collections.emptyList();
            }
        } else {
            assert table.isPartitioned() : "table must be partitioned if partitionIdent is set";
            // partitionIdent is present -> possible to index raw source into concrete es index
            tableName = PartitionName.fromPartitionIdent(table.ident().name(), analysis.partitionIdent()).stringValue();
            partitionedByNames = Collections.emptyList();
            partitionByColumns = Collections.emptyList();
        }

        SourceIndexWriterProjection sourceIndexWriterProjection = new SourceIndexWriterProjection(
                tableName,
                table.primaryKey(),
                partitionByColumns,
                table.clusteredBy(),
                clusteredByPrimaryKeyIdx,
                analysis.settings(),
                null,
                partitionedByNames.size() > 0 ? partitionedByNames.toArray(new String[partitionedByNames.size()]) : null,
                table.isPartitioned() // autoCreateIndices
        );
        List<Projection> projections = Arrays.<Projection>asList(sourceIndexWriterProjection);
        partitionedByNames.removeAll(Lists.transform(table.primaryKey(), ColumnIdent.GET_FQN_NAME_FUNCTION));
        int referencesSize = table.primaryKey().size() + partitionedByNames.size() + 1;
        referencesSize = clusteredByPrimaryKeyIdx == -1 ? referencesSize + 1 : referencesSize;

        List<Symbol> toCollect = new ArrayList<>(referencesSize);
        // add primaryKey columns
        for (ColumnIdent primaryKey : table.primaryKey()) {
            toCollect.add(new Reference(table.getReferenceInfo(primaryKey)));
        }

        // add partitioned columns (if not part of primaryKey)
        for (String partitionedColumn : partitionedByNames) {
            toCollect.add(
                    new Reference(table.getReferenceInfo(ColumnIdent.fromPath(partitionedColumn)))
            );
        }
        // add clusteredBy column (if not part of primaryKey)
        if (clusteredByPrimaryKeyIdx == -1) {
            toCollect.add(
                    new Reference(table.getReferenceInfo(table.clusteredBy())));
        }
        // finally add _raw or _doc
        if (table.isPartitioned() && analysis.partitionIdent() == null) {
            toCollect.add(new Reference(table.getReferenceInfo(DocSysColumns.DOC)));
        } else {
            toCollect.add(new Reference(table.getReferenceInfo(DocSysColumns.RAW)));
        }

        DiscoveryNodes allNodes = clusterService.state().nodes();
        FileUriCollectNode collectNode = new FileUriCollectNode(
                "copyFrom",
                generateRouting(allNodes, analysis.settings().getAsInt("num_readers", allNodes.getSize())),
                analysis.uri(),
                toCollect,
                projections,
                ImmutableList.<Projection>of(sumUpResultsProjection()),
                analysis.settings().get("compression", null),
                analysis.settings().getAsBoolean("shared", null)
        );
        collectNode.configure();
        plan.add(collectNode);
        plan.expectsAffectedRows(true);
    }

    private Routing generateRouting(DiscoveryNodes allNodes, int maxNodes) {
        final AtomicInteger counter = new AtomicInteger(maxNodes);
        final Map<String, Map<String, Set<Integer>>> locations = new HashMap<>();
        allNodes.dataNodes().keys().forEach(new ObjectProcedure<String>() {
            @Override
            public void apply(String value) {
                if (counter.getAndDecrement() > 0) {
                    locations.put(value, ImmutableMap.<String, Set<Integer>>of());
                }
            }
        });
        return new Routing(locations);
    }

    @Override
    protected Plan visitDropTableAnalysis(DropTableAnalysis analysis, Context context) {
        Plan plan = new Plan();
        plan.add(new DropTableNode(analysis.table()));
        plan.expectsAffectedRows(true);
        return plan;
    }

    @Override
    protected Plan visitCreateTableAnalysis(CreateTableAnalysis analysis, Context context) {
        Plan plan = new Plan();
        TableIdent tableIdent = analysis.tableIdent();
        Preconditions.checkArgument(Strings.isNullOrEmpty(tableIdent.schema()),
                "a SCHEMA name other than null isn't allowed.");

        CreateTableNode createTableNode;
        if (analysis.isPartitioned()) {
            createTableNode = CreateTableNode.createPartitionedTableNode(
                    tableIdent.name(),
                    analysis.indexSettings().getByPrefix("index."),
                    analysis.mapping(),
                    analysis.templateName(),
                    analysis.templatePrefix()
            );
        } else {
            createTableNode = CreateTableNode.createTableNode(
                    tableIdent.name(),
                    analysis.indexSettings(),
                    analysis.mapping()
            );
        }
        plan.add(createTableNode);
        plan.expectsAffectedRows(true);
        return plan;
    }

    @Override
    protected Plan visitCreateAnalyzerAnalysis(CreateAnalyzerAnalysis analysis, Context context) {
        Plan plan = new Plan();

        Settings analyzerSettings;
        try {
            analyzerSettings = analysis.buildSettings();
        } catch (IOException ioe) {
            throw new UnhandledServerException("Could not build analyzer Settings", ioe);
        }

        ESClusterUpdateSettingsNode node = new ESClusterUpdateSettingsNode(analyzerSettings);
        plan.add(node);
        plan.expectsAffectedRows(true);
        return plan;
    }

    @Override
    public Plan visitSetAnalysis(SetAnalysis analysis, Context context) {
        Plan plan = new Plan();
        ESClusterUpdateSettingsNode node;
        if (analysis.isReset()) {
            // always reset persistent AND transient settings
            node = new ESClusterUpdateSettingsNode(
                    analysis.settingsToRemove(), analysis.settingsToRemove());
        } else {
            if (analysis.isPersistent()) {
                node = new ESClusterUpdateSettingsNode(analysis.settings());
            } else {
                node = new ESClusterUpdateSettingsNode(ImmutableSettings.EMPTY, analysis.settings());
            }
        }
        plan.add(node);
        plan.expectsAffectedRows(true);
        return plan;
    }

    private void ESDelete(DeleteAnalysis.NestedDeleteAnalysis analysis, Plan plan) {
        WhereClause whereClause = analysis.whereClause();
        if (analysis.ids().size() == 1 && analysis.routingValues().size() == 1) {
            plan.add(new ESDeleteNode(
                    indices(analysis)[0],
                    analysis.ids().get(0),
                    analysis.routingValues().get(0),
                    whereClause.version()));
            plan.expectsAffectedRows(true);
        } else {
            // TODO: implement bulk delete task / node
            ESDeleteByQuery(analysis, plan);
        }
    }

    private void ESDeleteByQuery(DeleteAnalysis.NestedDeleteAnalysis analysis, Plan plan) {
        String[] indices = indices(analysis);

        if (indices.length > 0 && !analysis.whereClause().noMatch()) {
            if (!analysis.whereClause().hasQuery() && analysis.table().isPartitioned()) {
                for (String index : indices) {
                    plan.add(new ESDeleteIndexNode(index, true));
                }

            } else {
                // TODO: if we allow queries like 'partitionColumn=X or column=Y' which is currently
                // forbidden through analysis, we must issue deleteByQuery request in addition
                // to above deleteIndex request(s)
                ESDeleteByQueryNode node = new ESDeleteByQueryNode(
                        indices,
                        analysis.whereClause());
                plan.add(node);
            }
        }
        plan.expectsAffectedRows(true);
    }

<<<<<<< HEAD
    private void ESGet(SelectAnalysis analysis, TableRelation tableRelation, Plan plan, Context context) {
        AnalyzedQuerySpecification querySpec = analysis.querySpecification();

        PlannerContextBuilder contextBuilder = new PlannerContextBuilder()
                .output(analysis.outputSymbols())
                .orderBy(querySpec.orderBy());

        TableInfo tableInfo = tableRelation.tableInfo();
=======
    private void ESGet(SelectAnalysis analysis, Plan plan, Context context) {
        assert !context.indexWriterProjection.isPresent() : "shouldn't use ESGet with indexWriterProjection";
>>>>>>> 382ade3c
        String indexName;
        if (tableInfo.isPartitioned()) {
            assert querySpec.whereClause().partitions().size() == 1 : "ambiguous partitions for ESGet";
            indexName = querySpec.whereClause().partitions().get(0);
        } else {
            indexName = tableInfo.ident().name();
        }
        ESGetNode getNode = new ESGetNode(
                indexName,
<<<<<<< HEAD
                tableRelation.ids(),
                tableRelation.routingValues(),
                tableInfo.partitionedByColumns());
        getNode.outputs(contextBuilder.toCollect());
        getNode.outputTypes(extractDataTypes(analysis.outputSymbols()));
        plan.add(getNode);

        // handle sorting, limit and offset
        if (analysis.isSorted() || querySpec.limit() != null
                || querySpec.offset() > 0
                || context.indexWriterProjection.isPresent()) {
            TopNProjection tnp = new TopNProjection(
                    Objects.firstNonNull(querySpec.limit(), Constants.DEFAULT_SELECT_LIMIT),
                    querySpec.offset(),
                    contextBuilder.orderBy(),
                    analysis.reverseFlags(),
                    analysis.nullsFirst()
            );
            tnp.outputs(contextBuilder.outputs());
            ImmutableList.Builder<Projection> projectionBuilder = ImmutableList.<Projection>builder().add(tnp);
            if (context.indexWriterProjection.isPresent()) {
                projectionBuilder.add(context.indexWriterProjection.get());
            }
            plan.add(PlanNodeBuilder.localMerge(projectionBuilder.build(), getNode));
        }
    }

    private void collect(SelectAnalysis analysis, Plan plan, Context context) {
        // select on node or shard level or information_schema
        AnalyzedQuerySpecification querySpec = analysis.querySpecification();
        TableInfo tableInfo = tableRelationVisitor.process(querySpec).tableInfo();
        QueryAndFetchNode node = PlanNodeBuilder.collect(querySpec,
                tableInfo,
                context.indexWriterProjection,
                sumUpResultsProjection());
        plan.add(node);
=======
                analysis.outputSymbols(),
                extractDataTypes(analysis.outputSymbols()),
                analysis.ids(),
                analysis.routingValues(),
                analysis.sortSymbols(),
                analysis.reverseFlags(),
                analysis.nullsFirst(),
                analysis.limit(),
                analysis.offset(),
                analysis.table().partitionedByColumns());
        plan.add(getNode);
    }

    private void normalSelect(SelectAnalysis analysis, Plan plan, Context context) {
        // node or shard level normal select

        // TODO: without locations the localMerge node can be removed and the topN projection
        // added to the collectNode.

        PlannerContextBuilder contextBuilder = new PlannerContextBuilder()
                .output(analysis.outputSymbols())
                .orderBy(analysis.sortSymbols());

        ImmutableList<Projection> projections;
        if (analysis.isLimited()) {
            // if we have an offset we have to get as much docs from every node as we have offset+limit
            // otherwise results will be wrong
            TopNProjection tnp = new TopNProjection(
                    analysis.offset() + analysis.limit(),
                    0,
                    contextBuilder.orderBy(),
                    analysis.reverseFlags(),
                    analysis.nullsFirst()
            );
            tnp.outputs(contextBuilder.outputs());
            projections = ImmutableList.<Projection>of(tnp);
        } else if(context.indexWriterProjection.isPresent()) {
            // no limit, projection (index writer) will run on shard/CollectNode
            projections = ImmutableList.<Projection>of(context.indexWriterProjection.get());
        } else {
            projections = ImmutableList.of();
        }

        List<Symbol> toCollect;
        if (analysis.schema().systemSchema()) {
            toCollect = contextBuilder.toCollect();
        } else {
            toCollect = new ArrayList<>();
            for (Symbol symbol : contextBuilder.toCollect()) {
                toCollect.add(DocReferenceBuildingVisitor.convert(symbol, analysis.table()));
            }
        }

        CollectNode collectNode = PlanNodeBuilder.collect(analysis, toCollect, projections);
        plan.add(collectNode);
        ImmutableList.Builder<Projection> projectionBuilder = ImmutableList.<Projection>builder();

        if (!context.indexWriterProjection.isPresent() || analysis.isLimited()) {
            // limit set, apply topN projection
            TopNProjection tnp = new TopNProjection(
                    Objects.firstNonNull(analysis.limit(), Constants.DEFAULT_SELECT_LIMIT),
                    analysis.offset(),
                    contextBuilder.orderBy(),
                    analysis.reverseFlags(),
                    analysis.nullsFirst()
            );
            tnp.outputs(contextBuilder.outputs());
            projectionBuilder.add(tnp);
        }
        if (context.indexWriterProjection.isPresent() && analysis.isLimited()) {
            // limit set, context projection (index writer) will run on handler
            projectionBuilder.add(context.indexWriterProjection.get());
        } else if (context.indexWriterProjection.isPresent() && !analysis.isLimited()) {
            // no limit -> no topN projection, use aggregation projection to merge node results
            projectionBuilder.add(localMergeProjection(analysis));
        }
        plan.add(PlanNodeBuilder.localMerge(projectionBuilder.build(), collectNode));
>>>>>>> 382ade3c
    }

    private void queryThenFetch(SelectAnalysis analysis, Plan plan, Context context) {
        AnalyzedQuerySpecification querySpec = analysis.querySpecification();
        TableInfo tableInfo = tableRelationVisitor.process(querySpec).tableInfo();

        QueryThenFetchNode node = PlanNodeBuilder.queryThenFetch(querySpec,
                tableInfo,
                context.indexWriterProjection);
        plan.add(node);
    }

    private void globalAggregates(SelectAnalysis analysis, Plan plan, Context context) {
        AnalyzedQuerySpecification querySpec = analysis.querySpecification();
        TableInfo tableInfo = tableRelationVisitor.process(querySpec).tableInfo();

        // check for select count(*) from ...
        String schema = tableInfo.ident().schema();
        if ((schema == null || schema.equalsIgnoreCase(DocSchemaInfo.NAME))
                && hasOnlyGlobalCount(querySpec.outputs())
                && !analysis.hasSysExpressions()
                && !context.indexWriterProjection.isPresent()) {
            plan.add(new ESCountNode(tableInfo, querySpec.whereClause()));
            return;
        }
        QueryAndFetchNode node = PlanNodeBuilder.collectAggregate(querySpec, tableInfo);

        // in case of insert from subquery
        if (context.indexWriterProjection.isPresent()) {
            node.addProjection(context.indexWriterProjection.get());
        }
        plan.add(node);
    }

    private boolean hasOnlyGlobalCount(List<Symbol> symbols) {
        if (symbols.size() != 1) {
            return false;
        }

        Symbol symbol = symbols.get(0);
        if (symbol.symbolType() != SymbolType.FUNCTION) {
            return false;
        }

        Function function = (Function)symbol;
        return (function.info().type() == FunctionInfo.Type.AGGREGATE
                && function.arguments().size() == 0
                && function.info().ident().name().equalsIgnoreCase(CountAggregation.NAME));
    }

    private void groupBy(SelectAnalysis analysis, Plan plan, Context context) {

        if (analysis.rowGranularity().ordinal() < RowGranularity.DOC.ordinal()
                || !requiresDistribution(analysis)) {
            nonDistributedGroupBy(analysis, plan, context);
        } else if (context.indexWriterProjection.isPresent()) {
            distributedWriterGroupBy(analysis, plan, context.indexWriterProjection.get());
        } else {
            distributedGroupBy(analysis, plan);
        }
    }

    private boolean requiresDistribution(SelectAnalysis analysis) {
        TableInfo tableInfo = tableRelationVisitor.process(analysis.querySpecification()).tableInfo();
        Routing routing = tableInfo.getRouting(analysis.querySpecification().whereClause());
        if (!routing.hasLocations()) return false;
        if (groupedByClusteredColumnOrPrimaryKeys(tableInfo, analysis.querySpecification().groupBy())) return false;
        if (routing.locations().size() > 1) return true;

        String nodeId = routing.locations().keySet().iterator().next();
        return !(nodeId == null || nodeId.equals(clusterService.localNode().id()));
    }

    private boolean groupedByClusteredColumnOrPrimaryKeys(TableInfo tableInfo, List<Symbol> groupBy) {
        assert groupBy != null;
        if (groupBy.size() > 1) {
            return groupedByPrimaryKeys(groupBy, tableInfo.primaryKey());
        }

        // this also handles the case if there is only one primary key.
        // as clustered by column == pk column  in that case
        Symbol groupByKey = groupBy.get(0);
        return (groupByKey instanceof Reference
                && ((Reference) groupByKey).info().ident().columnIdent().equals(tableInfo.clusteredBy()));
    }

    private boolean groupedByPrimaryKeys(List<Symbol> groupBy, List<ColumnIdent> primaryKeys) {
        if (groupBy.size() != primaryKeys.size()) {
            return false;
        }
        for (int i = 0, groupBySize = groupBy.size(); i < groupBySize; i++) {
            Symbol groupBySymbol = groupBy.get(i);
            if (groupBySymbol instanceof Reference) {
                ColumnIdent pkIdent = primaryKeys.get(i);
                if (!pkIdent.equals(((Reference) groupBySymbol).info().ident().columnIdent())) {
                    return false;
                }
            } else {
                return false;
            }
        }
        return true;
    }

    private void nonDistributedGroupBy(SelectAnalysis analysis, Plan plan, Context context) {
        AnalyzedQuerySpecification querySpec = analysis.querySpecification();
        TableRelation tableRelation = tableRelationVisitor.process(querySpec);
        TableInfo tableInfo = tableRelation.tableInfo();

        boolean ignoreSorting = context.indexWriterProjection.isPresent()
                && querySpec.limit() == null
                && querySpec.offset() == TopN.NO_OFFSET;
        boolean groupedByClusteredPk = groupedByClusteredColumnOrPrimaryKeys(tableInfo, querySpec.groupBy());

        int numAggregationSteps = 2;
        if (analysis.rowGranularity() == RowGranularity.DOC) {
            /**
             * this is only the case if the group by key is the clustered by column.
             * collectNode has row-authority and there is no need to group again on the handler node
             */
            numAggregationSteps = 1;
        }
        PlannerContextBuilder contextBuilder =
                new PlannerContextBuilder(numAggregationSteps, querySpec.groupBy(), ignoreSorting)
                .output(analysis.outputSymbols())
                .orderBy(querySpec.orderBy());

        Symbol havingClause = null;
        if (querySpec.having().isPresent() && querySpec.having().get().symbolType() == SymbolType.FUNCTION) {
            // replace aggregation symbols with input columns from previous projection
            havingClause = contextBuilder.having(querySpec.having().get());
        }

        ImmutableList.Builder<Projection> collectProjections = ImmutableList.builder();
        ImmutableList.Builder<Projection> projections = ImmutableList.builder();
        GroupProjection groupProjection =
                new GroupProjection(contextBuilder.groupBy(), contextBuilder.aggregations());

        if(groupedByClusteredPk){
            groupProjection.setRequiredGranularity(RowGranularity.SHARD);
        }

        List<Symbol> toCollect = contextBuilder.toCollect();
        contextBuilder.nextStep();

        collectProjections.add(groupProjection);
        boolean topNDone = addTopNIfApplicableOnReducer(analysis, contextBuilder, collectProjections);

        QueryAndFetchNode queryAndFetchNode = PlanNodeBuilder.queryAndFetch(
                analysis,
                toCollect,
                collectProjections.build(),
                null, // no projections here, added further down FIXME!
                null
        );
        plan.add(queryAndFetchNode);

        contextBuilder.nextStep();

        // handler
        if (havingClause != null) {
            FilterProjection fp = new FilterProjection((Function)havingClause);
            fp.outputs(contextBuilder.passThroughOutputs());
            if(groupedByClusteredPk){
                fp.requiredGranularity(RowGranularity.SHARD);
            }
            projections.add(fp);
        }
        if (numAggregationSteps == 2) {
            projections.add(new GroupProjection(contextBuilder.groupBy(), contextBuilder.aggregations()));
        }
        if (!ignoreSorting) {
            List<Symbol> outputs;
            List<Symbol> orderBy;
            if (topNDone) {
                orderBy = contextBuilder.passThroughOrderBy();
                outputs = contextBuilder.passThroughOutputs();
            } else {
                orderBy = contextBuilder.orderBy();
                outputs = contextBuilder.outputs();
            }
            TopNProjection topN = new TopNProjection(
                    Objects.firstNonNull(querySpec.limit(), Constants.DEFAULT_SELECT_LIMIT),
                    querySpec.offset(),
                    orderBy,
                    analysis.reverseFlags(),
                    analysis.nullsFirst()
            );
            topN.outputs(outputs);
            projections.add(topN);
        }
        if (context.indexWriterProjection.isPresent()) {
            projections.add(context.indexWriterProjection.get());
        }
        plan.add(PlanNodeBuilder.localMerge(projections.build(), queryAndFetchNode));
    }

    /**
     * this method adds a TopNProjection to the given projectBuilder
     * if the analysis has a limit, offset or if an aggregation is wrapped inside a scalar.
     *
     * the limit given to the topN projection will be limit + offset because there will be another
     * topN projection on the handler node which will do the final sort + limiting (if applicable)
     */
    private boolean addTopNIfApplicableOnReducer(SelectAnalysis analysis,
                                                 PlannerContextBuilder contextBuilder,
                                                 ImmutableList.Builder<Projection> projectionBuilder) {
        if (requireLimitOnReducer(analysis, contextBuilder.aggregationsWrappedInScalar)) {
            TopNProjection topN = new TopNProjection(
                    Objects.firstNonNull(analysis.querySpecification().limit(), Constants.DEFAULT_SELECT_LIMIT)
                            + analysis.querySpecification().offset(),
                    0,
                    contextBuilder.orderBy(),
                    analysis.reverseFlags(),
                    analysis.nullsFirst()
            );
            topN.outputs(contextBuilder.outputs());
            projectionBuilder.add(topN);
            return true;
        }
        return false;
    }

    private boolean requireLimitOnReducer(SelectAnalysis analysis, boolean aggregationsWrappedInScalar) {
        return (analysis.querySpecification().limit() != null
                || analysis.querySpecification().offset() > 0
                || aggregationsWrappedInScalar);
    }

    /**
     * distributed queryAndFetch on mapper nodes
     * with merge on reducer to final (they have row authority)
     * <p/>
     * final merge on handler
     */
    private void distributedGroupBy(SelectAnalysis analysis, Plan plan) {
        AnalyzedQuerySpecification querySpec = analysis.querySpecification();
        TableInfo tableInfo = tableRelationVisitor.process(querySpec).tableInfo();

        PlannerContextBuilder contextBuilder = new PlannerContextBuilder(2, querySpec.groupBy())
                .output(analysis.outputSymbols())
                .orderBy(querySpec.orderBy());

        Symbol havingClause = null;
        if (querySpec.having().isPresent() && querySpec.having().get().symbolType() == SymbolType.FUNCTION) {
            // replace aggregation symbols with input columns from previous projection
            havingClause = contextBuilder.having(querySpec.having().get());
        }
        ImmutableList.Builder<Projection> collectorProjections = ImmutableList.builder();
        ImmutableList.Builder<Projection> projections = ImmutableList.builder();

        // collector
        GroupProjection groupProjection = new GroupProjection(
                contextBuilder.groupBy(), contextBuilder.aggregations());
        collectorProjections.add(groupProjection);

        QueryAndFetchNode queryAndFetchNode = new QueryAndFetchNode("distributing collect",
                tableInfo.getRouting(querySpec.whereClause()),
                contextBuilder.toCollect(),
                contextBuilder.outputs(),
                null,
                null,
                null,
                null,
                null,
                collectorProjections.build(),
                null, // projections added further down FIXME!
                querySpec.whereClause(),
                analysis.rowGranularity(),
                tableInfo.isPartitioned()
                );
        queryAndFetchNode.downStreamNodes(nodesFromTable(tableInfo, querySpec.whereClause()));
        queryAndFetchNode.configure();
        plan.add(queryAndFetchNode);

        contextBuilder.nextStep();

        // mergeNode for reducer
        projections.add(new GroupProjection(
                contextBuilder.groupBy(),
                contextBuilder.aggregations()));


        if (havingClause != null) {
            FilterProjection fp = new FilterProjection((Function)havingClause);
            fp.outputs(contextBuilder.passThroughOutputs());
            projections.add(fp);
        }

        boolean topNDone = addTopNIfApplicableOnReducer(analysis, contextBuilder, projections);
        MergeNode mergeNode = PlanNodeBuilder.distributedMerge(queryAndFetchNode, projections.build());
        plan.add(mergeNode);


        List<Symbol> outputs;
        List<Symbol> orderBy;
        if (topNDone) {
            orderBy = contextBuilder.passThroughOrderBy();
            outputs = contextBuilder.passThroughOutputs();
        } else {
            orderBy = contextBuilder.orderBy();
            outputs = contextBuilder.outputs();
        }
        // mergeNode handler
        TopNProjection topN = new TopNProjection(
                Objects.firstNonNull(querySpec.limit(), Constants.DEFAULT_SELECT_LIMIT),
                querySpec.offset(),
                orderBy,
                analysis.reverseFlags(),
                analysis.nullsFirst()
        );
        topN.outputs(outputs);
        MergeNode localMergeNode = PlanNodeBuilder.localMerge(ImmutableList.<Projection>of(topN), mergeNode);
        plan.add(localMergeNode);
    }

    /**
     * distributed queryAndFetch on mapper nodes
     * with merge on reducer to final (they have row authority) and index write
     * if no limit and not offset is set
     * <p/>
     * final merge + index write on handler if limit or offset is set
     */
    private void distributedWriterGroupBy(SelectAnalysis analysis, Plan plan, Projection writerProjection) {
        boolean ignoreSorting = !analysis.isLimited();
        AnalyzedQuerySpecification querySpec = analysis.querySpecification();
        PlannerContextBuilder contextBuilder = new PlannerContextBuilder(2, querySpec.groupBy(), ignoreSorting)
                .output(analysis.outputSymbols())
                .orderBy(querySpec.orderBy());

        Symbol havingClause = null;
        if (querySpec.having().isPresent() && querySpec.having().get().symbolType() == SymbolType.FUNCTION) {
            // replace aggregation symbols with input columns from previous projection
            havingClause = contextBuilder.having(querySpec.having().get());
        }

        TableInfo tableInfo = tableRelationVisitor.process(querySpec).tableInfo();
        ImmutableList.Builder<Projection> collectorProjections = ImmutableList.builder();
        ImmutableList.Builder<Projection> projections = ImmutableList.builder();

        // collector
        GroupProjection groupProjection = new GroupProjection(
                contextBuilder.groupBy(), contextBuilder.aggregations());
        collectorProjections.add(groupProjection);

        QueryAndFetchNode queryAndFetchNode = new QueryAndFetchNode("distributing collect",
                tableInfo.getRouting(querySpec.whereClause()),
                contextBuilder.toCollect(),
                contextBuilder.outputs(),
                analysis.sortSymbols(),
                analysis.reverseFlags(),
                analysis.nullsFirst(),
                analysis.limit(),
                analysis.offset(),
                collectorProjections.build(),
                null, // not added here
                querySpec.whereClause(),
                analysis.rowGranularity(),
                tableInfo.isPartitioned()
        );
        queryAndFetchNode.downStreamNodes(nodesFromTable(tableInfo, querySpec.whereClause()));
        queryAndFetchNode.configure();
        plan.add(queryAndFetchNode);

        contextBuilder.nextStep();

        // mergeNode for reducer

        projections.add(new GroupProjection(
                contextBuilder.groupBy(),
                contextBuilder.aggregations()));


        if (havingClause != null) {
            FilterProjection fp = new FilterProjection((Function)havingClause);
            fp.outputs(contextBuilder.passThroughOutputs());
            projections.add(fp);
        }

        boolean topNDone = false;
        if (analysis.isLimited()) {
            topNDone = true;
            TopNProjection topN = new TopNProjection(
                    Objects.firstNonNull(querySpec.limit(), Constants.DEFAULT_SELECT_LIMIT) + querySpec.offset(),
                    0,
                    querySpec.orderBy(),
                    analysis.reverseFlags(),
                    analysis.nullsFirst()
            );
            topN.outputs(contextBuilder.outputs());
            projections.add(topN);
        } else {
            projections.add(writerProjection);
        }

        MergeNode mergeNode = PlanNodeBuilder.distributedMerge(queryAndFetchNode, projections.build());
        plan.add(mergeNode);


        // local merge on handler
        ImmutableList.Builder<Projection> builder = ImmutableList.builder();
        if (analysis.isLimited()) {
            List<Symbol> outputs;
            List<Symbol> orderBy;
            if (topNDone) {
                orderBy = contextBuilder.passThroughOrderBy();
                outputs = contextBuilder.passThroughOutputs();
            } else {
                orderBy = contextBuilder.orderBy();
                outputs = contextBuilder.outputs();
            }
            // mergeNode handler
            TopNProjection topN = new TopNProjection(
                    Objects.firstNonNull(querySpec.limit(), Constants.DEFAULT_SELECT_LIMIT),
                    querySpec.offset(),
                    orderBy,
                    analysis.reverseFlags(),
                    analysis.nullsFirst()
            );
            topN.outputs(outputs);
            builder.add(topN);
            builder.add(writerProjection);
        } else {
            // sum up distributed indexWriter results
            builder.add(sumUpResultsProjection());
        }
        MergeNode localMergeNode = PlanNodeBuilder.localMerge(builder.build(), mergeNode);
        plan.add(localMergeNode);
    }

    private List<String> nodesFromTable(TableInfo tableInfo, WhereClause whereClause) {
        return Lists.newArrayList(tableInfo.getRouting(whereClause).nodes());
    }

    private void ESIndex(InsertFromValuesAnalysis analysis, Plan plan) {
        String[] indices;
        if (analysis.table().isPartitioned()) {
            indices = analysis.partitions().toArray(new String[analysis.partitions().size()]);
        } else {
            indices = new String[]{ analysis.table().ident().name() };
        }

        ESIndexNode indexNode = new ESIndexNode(
                indices,
                analysis.sourceMaps(),
                analysis.ids(),
                analysis.routingValues(),
                analysis.table().isPartitioned(),
                analysis.parameterContext().hasBulkParams()
                );
        plan.add(indexNode);
        plan.expectsAffectedRows(true);
    }


    public static List<DataType> extractDataTypes(List<Symbol> symbols) {
        List<DataType> types = new ArrayList<>(symbols.size());
        for (Symbol symbol : symbols) {
            types.add(DataTypeVisitor.fromSymbol(symbol));
        }
        return types;
    }

    static List<DataType> extractDataTypes(List<Projection> projections, @Nullable List<DataType> inputTypes) {
        if (projections.size() == 0){
            return inputTypes;
        }
        int projectionIdx = projections.size() - 1;
        Projection lastProjection = projections.get(projectionIdx);
        List<DataType> types = new ArrayList<>(lastProjection.outputs().size());

        List<DataType> dataTypes = Objects.firstNonNull(inputTypes, ImmutableList.<DataType>of());

        for (int c = 0; c < lastProjection.outputs().size(); c++) {
            types.add(resolveType(projections, projectionIdx, c, dataTypes));
        }

        return types;
    }

    private static DataType resolveType(List<Projection> projections, int projectionIdx, int columnIdx, List<DataType> inputTypes) {
        Projection projection = projections.get(projectionIdx);
        Symbol symbol = projection.outputs().get(columnIdx);
        DataType type = DataTypeVisitor.fromSymbol(symbol);
        if (type == null) {
            if (symbol.symbolType() == SymbolType.INPUT_COLUMN) {
                columnIdx = ((InputColumn)symbol).index();
            }
            if (projectionIdx > 0) {
                return resolveType(projections, projectionIdx - 1, columnIdx, inputTypes);
            } else {
                assert symbol instanceof InputColumn; // otherwise type shouldn't be null
                return inputTypes.get(((InputColumn) symbol).index());
            }
        }

        return type;
    }

    /**
     * return the ES index names the query should go to
     */
    private String[] indices(AbstractDataAnalysis analysis) {
        TableInfo tableInfo = analysis.table();
        String[] indices;

        if (analysis.whereClause().noMatch()) {
            indices = org.elasticsearch.common.Strings.EMPTY_ARRAY;
        } else if (!tableInfo.isPartitioned()) {
            // table name for non-partitioned tables
            indices = new String[]{ tableInfo.ident().name() };
        } else if (analysis.whereClause().partitions().size() == 0) {
            // all partitions
            indices = new String[tableInfo.partitions().size()];
            for (int i = 0; i < tableInfo.partitions().size(); i++) {
                indices[i] = tableInfo.partitions().get(i).stringValue();
            }

        } else {
            indices = analysis.whereClause().partitions().toArray(
                    new String[analysis.whereClause().partitions().size()]);
        }
        return indices;
    }

    private AggregationProjection sumUpResultsProjection() {
        if (sumUpResultsProjection == null) {
            sumUpResultsProjection = new AggregationProjection(
                    Arrays.asList(new Aggregation(
                                    new FunctionInfo(
                                            new FunctionIdent(SumAggregation.NAME, Arrays.<DataType>asList(LongType.INSTANCE)),
                                            DataTypes.LONG
                                    ),
                                    Arrays.<Symbol>asList(new InputColumn(0)),
                                    Aggregation.Step.ITER,
                                    Aggregation.Step.FINAL
                            )
                    )
            );
        }
        return sumUpResultsProjection;
    }

    private static class TableRelationVisitor extends RelationVisitor<Void, TableRelation> {

        public TableRelation process(AnalyzedRelation relation) {
            return process(relation, null);
        }

        @Override
        public TableRelation visitTableRelation(TableRelation tableRelation, Void context) {
            return tableRelation;
        }

        @Override
        public TableRelation visitAliasedRelation(AliasedAnalyzedRelation relation, Void context) {
            return process(relation.child(), context);
        }

        @Override
        public TableRelation visitQuerySpecification(AnalyzedQuerySpecification relation, Void context) {
            return process(relation.sourceRelation(), context);
        }

        @Override
        public TableRelation visitCrossJoinRelation(JoinRelation joinRelation, Void context) {
            throw new UnsupportedOperationException("join relation not supported");
        }
    }
}<|MERGE_RESOLUTION|>--- conflicted
+++ resolved
@@ -120,7 +120,6 @@
         } else if (analysis.hasAggregates()) {
             globalAggregates(analysis, plan, context);
         } else {
-<<<<<<< HEAD
             AnalyzedQuerySpecification querySpec = analysis.querySpecification();
             WhereClause whereClause = querySpec.whereClause();
             TableRelation tableRelation = tableRelationVisitor.process(querySpec);
@@ -137,21 +136,6 @@
                 } else {
                     queryThenFetch(analysis, plan, context);
                 }
-=======
-            WhereClause whereClause = analysis.whereClause();
-            if (!context.indexWriterProjection.isPresent()
-                && analysis.rowGranularity().ordinal() >= RowGranularity.DOC.ordinal() &&
-                    analysis.table().getRouting(whereClause).hasLocations() &&
-                    analysis.table().schemaInfo().name().equals(DocSchemaInfo.NAME)) {
-
-                    if (analysis.ids().size() > 0
-                            && analysis.routingValues().size() > 0
-                            && !analysis.table().isAlias()) {
-                        ESGet(analysis, plan, context);
-                    } else {
-                        ESSearch(analysis, plan, context);
-                    }
->>>>>>> 382ade3c
             } else {
                 collect(analysis, plan, context);
             }
@@ -502,7 +486,6 @@
         plan.expectsAffectedRows(true);
     }
 
-<<<<<<< HEAD
     private void ESGet(SelectAnalysis analysis, TableRelation tableRelation, Plan plan, Context context) {
         AnalyzedQuerySpecification querySpec = analysis.querySpecification();
 
@@ -511,10 +494,6 @@
                 .orderBy(querySpec.orderBy());
 
         TableInfo tableInfo = tableRelation.tableInfo();
-=======
-    private void ESGet(SelectAnalysis analysis, Plan plan, Context context) {
-        assert !context.indexWriterProjection.isPresent() : "shouldn't use ESGet with indexWriterProjection";
->>>>>>> 382ade3c
         String indexName;
         if (tableInfo.isPartitioned()) {
             assert querySpec.whereClause().partitions().size() == 1 : "ambiguous partitions for ESGet";
@@ -524,44 +503,6 @@
         }
         ESGetNode getNode = new ESGetNode(
                 indexName,
-<<<<<<< HEAD
-                tableRelation.ids(),
-                tableRelation.routingValues(),
-                tableInfo.partitionedByColumns());
-        getNode.outputs(contextBuilder.toCollect());
-        getNode.outputTypes(extractDataTypes(analysis.outputSymbols()));
-        plan.add(getNode);
-
-        // handle sorting, limit and offset
-        if (analysis.isSorted() || querySpec.limit() != null
-                || querySpec.offset() > 0
-                || context.indexWriterProjection.isPresent()) {
-            TopNProjection tnp = new TopNProjection(
-                    Objects.firstNonNull(querySpec.limit(), Constants.DEFAULT_SELECT_LIMIT),
-                    querySpec.offset(),
-                    contextBuilder.orderBy(),
-                    analysis.reverseFlags(),
-                    analysis.nullsFirst()
-            );
-            tnp.outputs(contextBuilder.outputs());
-            ImmutableList.Builder<Projection> projectionBuilder = ImmutableList.<Projection>builder().add(tnp);
-            if (context.indexWriterProjection.isPresent()) {
-                projectionBuilder.add(context.indexWriterProjection.get());
-            }
-            plan.add(PlanNodeBuilder.localMerge(projectionBuilder.build(), getNode));
-        }
-    }
-
-    private void collect(SelectAnalysis analysis, Plan plan, Context context) {
-        // select on node or shard level or information_schema
-        AnalyzedQuerySpecification querySpec = analysis.querySpecification();
-        TableInfo tableInfo = tableRelationVisitor.process(querySpec).tableInfo();
-        QueryAndFetchNode node = PlanNodeBuilder.collect(querySpec,
-                tableInfo,
-                context.indexWriterProjection,
-                sumUpResultsProjection());
-        plan.add(node);
-=======
                 analysis.outputSymbols(),
                 extractDataTypes(analysis.outputSymbols()),
                 analysis.ids(),
@@ -575,71 +516,15 @@
         plan.add(getNode);
     }
 
-    private void normalSelect(SelectAnalysis analysis, Plan plan, Context context) {
-        // node or shard level normal select
-
-        // TODO: without locations the localMerge node can be removed and the topN projection
-        // added to the collectNode.
-
-        PlannerContextBuilder contextBuilder = new PlannerContextBuilder()
-                .output(analysis.outputSymbols())
-                .orderBy(analysis.sortSymbols());
-
-        ImmutableList<Projection> projections;
-        if (analysis.isLimited()) {
-            // if we have an offset we have to get as much docs from every node as we have offset+limit
-            // otherwise results will be wrong
-            TopNProjection tnp = new TopNProjection(
-                    analysis.offset() + analysis.limit(),
-                    0,
-                    contextBuilder.orderBy(),
-                    analysis.reverseFlags(),
-                    analysis.nullsFirst()
-            );
-            tnp.outputs(contextBuilder.outputs());
-            projections = ImmutableList.<Projection>of(tnp);
-        } else if(context.indexWriterProjection.isPresent()) {
-            // no limit, projection (index writer) will run on shard/CollectNode
-            projections = ImmutableList.<Projection>of(context.indexWriterProjection.get());
-        } else {
-            projections = ImmutableList.of();
-        }
-
-        List<Symbol> toCollect;
-        if (analysis.schema().systemSchema()) {
-            toCollect = contextBuilder.toCollect();
-        } else {
-            toCollect = new ArrayList<>();
-            for (Symbol symbol : contextBuilder.toCollect()) {
-                toCollect.add(DocReferenceBuildingVisitor.convert(symbol, analysis.table()));
-            }
-        }
-
-        CollectNode collectNode = PlanNodeBuilder.collect(analysis, toCollect, projections);
-        plan.add(collectNode);
-        ImmutableList.Builder<Projection> projectionBuilder = ImmutableList.<Projection>builder();
-
-        if (!context.indexWriterProjection.isPresent() || analysis.isLimited()) {
-            // limit set, apply topN projection
-            TopNProjection tnp = new TopNProjection(
-                    Objects.firstNonNull(analysis.limit(), Constants.DEFAULT_SELECT_LIMIT),
-                    analysis.offset(),
-                    contextBuilder.orderBy(),
-                    analysis.reverseFlags(),
-                    analysis.nullsFirst()
-            );
-            tnp.outputs(contextBuilder.outputs());
-            projectionBuilder.add(tnp);
-        }
-        if (context.indexWriterProjection.isPresent() && analysis.isLimited()) {
-            // limit set, context projection (index writer) will run on handler
-            projectionBuilder.add(context.indexWriterProjection.get());
-        } else if (context.indexWriterProjection.isPresent() && !analysis.isLimited()) {
-            // no limit -> no topN projection, use aggregation projection to merge node results
-            projectionBuilder.add(localMergeProjection(analysis));
-        }
-        plan.add(PlanNodeBuilder.localMerge(projectionBuilder.build(), collectNode));
->>>>>>> 382ade3c
+    private void collect(SelectAnalysis analysis, Plan plan, Context context) {
+        // select on node or shard level or information_schema
+        AnalyzedQuerySpecification querySpec = analysis.querySpecification();
+        TableInfo tableInfo = tableRelationVisitor.process(querySpec).tableInfo();
+        QueryAndFetchNode node = PlanNodeBuilder.collect(querySpec,
+                tableInfo,
+                context.indexWriterProjection,
+                sumUpResultsProjection());
+        plan.add(node);
     }
 
     private void queryThenFetch(SelectAnalysis analysis, Plan plan, Context context) {
@@ -1095,7 +980,7 @@
     }
 
 
-    public static List<DataType> extractDataTypes(List<Symbol> symbols) {
+    static List<DataType> extractDataTypes(List<Symbol> symbols) {
         List<DataType> types = new ArrayList<>(symbols.size());
         for (Symbol symbol : symbols) {
             types.add(DataTypeVisitor.fromSymbol(symbol));
